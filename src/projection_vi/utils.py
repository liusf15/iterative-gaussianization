--- conflicted
+++ resolved
@@ -89,16 +89,4 @@
     term3 = jnp.einsum('jd,ijd->ij', score, grad_K)
     H = term1 + term2 + term3 + laplacian_K
 
-<<<<<<< HEAD
-    return (jnp.sum(H) - jnp.trace(H)) / (n * (n - 1))
-
-# Example usage (with jit-compiled functions):
-# X = jax.random.normal(jax.random.PRNGKey(0), (128, 2))
-# Y = jax.random.normal(jax.random.PRNGKey(1), (128, 2))
-# sigma = median_bandwidth(np.vstack([np.array(X), np.array(Y)]))  # from earlier
-# mmd2 = compute_mmd(X, Y, sigma, biased=False)
-# def score_fn(x): return -x  # for standard normal
-# ksd2 = compute_ksd(X, score_fn, sigma)
-=======
-    return (jnp.sum(H) - jnp.trace(H)) / (n * (n - 1))
->>>>>>> d4e8f229
+    return (jnp.sum(H) - jnp.trace(H)) / (n * (n - 1))